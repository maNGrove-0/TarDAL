--- conflicted
+++ resolved
@@ -1,4 +1,4 @@
-# TarDAL
+# TarDAL 
 
 [![Open In Colab](https://colab.research.google.com/assets/colab-badge.svg)](https://colab.research.google.com/github/JinyuanLiu-CV/TarDAL/blob/main/tutorial.ipynb)
 ![visitors](https://visitor-badge.glitch.me/badge?page_id=JinyuanLiu-CV.TarDAL)
@@ -8,6 +8,7 @@
 IEEE/CVF Conference on Computer Vision and Pattern Recognition **(CVPR)**, 2022. **(Oral)**
 
 - [*[ArXiv]*](https://arxiv.org/abs/2203.16220v1)
+- [*[CVPR]*](https://openaccess.thecvf.com/content/CVPR2022/papers/Liu_Target-Aware_Dual_Adversarial_Learning_and_a_Multi-Scenario_Multi-Modality_Benchmark_To_CVPR_2022_paper.pdf)
 
 ---
 
@@ -39,7 +40,6 @@
     - State Tourism Holiday Resort at the Golden Stone Beach in Dalian, China.
     - Main roads in Jinzhou District, Dalian, China.
 
-<<<<<<< HEAD
 - **Total number of images**:
     - **8400** (for fusion, detection and fused-based detection)
     - **600** (independent scene for fusion)
@@ -48,8 +48,11 @@
     - **4200** (for fusion, detection and fused-based detection)
     - **300** (independent scene for fusion)
 
-=======
->>>>>>> 8ef276f6
+
+- **Format of images**: 
+   - [Infrared] 24-bit grayscale bitmap
+   - [Visible]  24-bit color bitmap
+
 - **Image size**: **1024 x 768** pixels (mostly)
 
 - **Registration**: **All image pairs are registered.** The visible images are calibrated by using the internal
@@ -60,42 +63,36 @@
   would point out wrong or missing labels to help us improve the dataset)
 
 ### Download
-<<<<<<< HEAD
 
 - [Google Drive](https://drive.google.com/drive/folders/1H-oO7bgRuVFYDcMGvxstT1nmy0WF_Y_6?usp=sharing)
 - [Baidu Yun](https://pan.baidu.com/s/1GoJrrl_mn2HNQVDSUdPCrw?pwd=M3FD)
 
 ### File structure
 
-=======
-   - [Google Drive](https://drive.google.com/drive/folders/1H-oO7bgRuVFYDcMGvxstT1nmy0WF_Y_6?usp=sharing)
-   - [Baidu Yun](https://pan.baidu.com/s/1GoJrrl_mn2HNQVDSUdPCrw?pwd=M3FD)
-### File structure (Still waiting to be updated)
->>>>>>> 8ef276f6
-```
-M3FD
-├── Challenge
-|   ├── Beach
-|   |   ├── Annotation
-|   |   |   ├── 01863.xml
-|   |   |   └── ...
-|   |   ├── Ir
-|   |   |   ├── 01863.png
-|   |   |   └── ...
-|   |   ├── Vis
-|   |   |   ├── 01863.png
-|   |   |   └── ...
-|   ├── Crossroads
-|   └── ...
-├── Daytime
-|   ├── Alley
-|   └── ...
-├── Night
-|   ├── Basement
-|   └── ...
-└── Overcast
-    ├── Atrium
-    └── ...
+```
+  M3FD
+  ├── Challenge
+  |   ├── Beach
+  |   |   ├──Annotation
+  |   |   |  ├── 01863.xml
+  |   |   |  └── ...
+  |   |   ├──Ir
+  |   |   |  ├── 01863.png
+  |   |   |  └── ...
+  |   |   ├──Vis
+  |   |   |  ├── 01863.png
+  |   |   |  └── ...
+  |   ├── Crossroads
+  |   └── ...
+  ├── Daytime
+  |   ├── Alley
+  |   └── ...
+  ├── Night
+  |   ├── Basement
+  |   └── ...
+  └── Overcast
+      ├── Atrium
+      └── ...
 ```
 
 If you have any question or suggestion about the dataset, please email to [Guanyao Wu](mailto:rollingplainko@gmail.com)
@@ -241,11 +238,11 @@
 If this work has been helpful to you, please feel free to cite our paper!
 
 ```
-@inproceedings{TarDAL,
-title={Target-aware Dual Adversarial Learning and a Multi-scenario Multi-Modality Benchmark to Fuse Infrared and Visible for Object
-Detection},
-author={Jinyuan Liu, Xin Fan*, Zhangbo Huang, Guanyao Wu, Risheng Liu , Wei Zhong, Zhongxuan Luo},
-booktitle={Proceedings of the IEEE Conference on Computer Vision and Pattern Recognition},
-year={2022}
+@inproceedings{liu2022target,
+  title={Target-aware Dual Adversarial Learning and a Multi-scenario Multi-Modality Benchmark to Fuse Infrared and Visible for Object Detection},
+  author={Liu, Jinyuan and Fan, Xin and Huang, Zhanbo and Wu, Guanyao and Liu, Risheng and Zhong, Wei and Luo, Zhongxuan},
+  booktitle={Proceedings of the IEEE/CVF Conference on Computer Vision and Pattern Recognition},
+  pages={5802--5811},
+  year={2022}
 }
 ```